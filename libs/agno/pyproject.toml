[project]
name = "agno"
version = "2.0.1"
description = "Agno: a lightweight library for building Multi-Agent Systems"
requires-python = ">=3.7,<4"
readme = "README.md"
license-files = ["LICENSE"]
authors = [
  {name = "Ashpreet Bedi", email = "ashpreet@agno.com"}
]
keywords = [
  "agent",
  "reasoning",
  "llm",
  "large-language-model",
  "framework",
]
classifiers = [
    "Development Status :: 5 - Production/Stable",
    "Intended Audience :: Developers",
    "License :: OSI Approved :: Mozilla Public License 2.0 (MPL 2.0)",
    "Programming Language :: Python :: 3",
    "Programming Language :: Python :: 3.7",
    "Programming Language :: Python :: 3.8",
    "Programming Language :: Python :: 3.9",
    "Programming Language :: Python :: 3.10",
    "Programming Language :: Python :: 3.11",
    "Programming Language :: Python :: 3.12",
    "Operating System :: OS Independent",
    "Topic :: Scientific/Engineering :: Artificial Intelligence",
]

dependencies = [
  "docstring-parser",
  "gitpython",
  "httpx",
  "packaging",
  "pydantic-settings",
  "pydantic",
  "python-dotenv",
  "python-multipart",
  "pyyaml",
  "rich",
  "typer",
  "typing-extensions",
]

[project.optional-dependencies]
dev = ["mypy", "pytest", "pytest-asyncio", "pytest-cov", "pytest-mock", "ruff", "timeout-decorator", "types-pyyaml", "types-aiofiles", "fastapi", "uvicorn"]

os = ["fastapi", "uvicorn"]

# Models integration test dependencies
integration-tests = [
    "exa_py",
    "ddgs",
    "yfinance",
    "sqlalchemy",
    "Pillow"
]

# Dependencies for Telemetry
opentelemetry = ["opentelemetry-sdk", "opentelemetry-exporter-otlp"]
weave = ["weave"]
openlit = ["openlit", "agno[opentelemetry]"]
arize = ["arize-phoenix", "agno[opentelemetry]", "opentelemetry-exporter-otlp-proto-grpc", "opentelemetry-distro"]
langfuse = ["langfuse"]

# Dependencies for Models
aws-bedrock = ["boto3", "aioboto3"]
anthropic = ["anthropic"]
azure = ["azure-ai-inference", "aiohttp"]
cerebras = ["cerebras-cloud-sdk"]
cohere = ["cohere"]
infinity = ["infinity_client"]
google = ["google-genai"]
groq = ["groq"]
ibm = ["ibm-watsonx-ai"]
litellm = ["litellm"]
lmstudio = ["lmstudio"]
meta = ["llama-api-client"]
mistral = ["mistralai"]
ollama = ["ollama"]
openai = ["openai"]
portkey = ["portkey-ai"]

# Dependencies for Tools
agentql = ["agentql"]
apify = ["apify-client"]
arxiv = ["arxiv"]
brave = ["brave-search"]
browserbase = ["browserbase", "playwright"]
cartesia = ["cartesia"]
confluence = ["atlassian-python-api"]
ddg = ["ddgs"]
duckdb = ["duckdb"]
elevenlabs = ["elevenlabs"]
evm = ["web3"]
exa = ["exa_py"]
fal = ["fal_client"]
firecrawl = ["firecrawl-py"]
crawl4ai= ["crawl4ai"]
github = ["PyGithub"]
gmail = ["google-api-python-client", "google-auth-httplib2", "google-auth-oauthlib"]
google_bigquery = ["google-cloud-bigquery"]
googlemaps = ["googlemaps", "google-maps-places"]
matplotlib = ["matplotlib"]
mcp = ["mcp"]
mem0 = ["mem0ai"]
memori = ["memorisdk"]
newspaper = ["newspaper4k", "lxml_html_clean"]
opencv = ["opencv-python"]
psycopg = ["psycopg-binary", "psycopg"]
todoist = ["todoist-api-python"]
valyu = ["valyu"]
webex = ["webexpythonsdk"]
yfinance = ["yfinance"]
youtube = ["youtube_transcript_api"]
zep = ["zep-cloud"]
daytona=["daytona"]
oxylabs = ["oxylabs"]
trafilatura = ["trafilatura"]
neo4j = ["neo4j"]

# Dependencies for Storage
sql = ["sqlalchemy"]
postgres = ["psycopg-binary"]
sqlite = ["sqlalchemy"]
gcs = ["google-cloud-storage"]
firestore = ["google-cloud-firestore"]
redis = ["redis"]

# Dependencies for Vector databases
pgvector = ["pgvector"]
chromadb = ["chromadb"]
lancedb = ["lancedb>=0.24.0", "tantivy"]
pylance = ["pylance"]
qdrant = ["qdrant-client"]
couchbase = ["couchbase"]
cassandra = ["cassio"]
mongodb = ["pymongo[srv]"]
singlestore = ["sqlalchemy"]
weaviate = ["weaviate-client"]
milvusdb = ["pymilvus>=2.5.10"]
clickhouse = ["clickhouse-connect"]
pinecone = ["pinecone==5.4.2"]
surrealdb = ["surrealdb>=1.0.4"]
<<<<<<< HEAD
cosmosdb = ["azure-cosmos>=4.3.0", "azure-core>=1.26.0"]
=======
upstash = ["upstash-vector"]
>>>>>>> b1a009c1

# Dependencies for Knowledge
pdf = ["pypdf", "rapidocr_onnxruntime"]
docx = ["python-docx"]
text = ["aiofiles"]
csv = ["aiofiles"]
markdown = ["unstructured", "markdown", "aiofiles"]
chonkie = ["chonkie[st]", "chonkie"]

# Dependencies for AG-UI integration
agui = ["ag-ui-protocol"]

# Dependencies for Embedders
huggingface = [
    "huggingface-hub",
]

# Dependencies for Performance
performance = ["memory_profiler"]

# Dependencies for Running cookbook
cookbooks = ["inquirer", "email_validator"]

# Dependencies for Docker
docker = ["agno-infra[docker]"]

# Dependencies for AWS
aws = ["agno-infra[aws]", "agno-infra[docker]"]

infra = ["agno-infra"]

# All models
models = [
  "agno[aws-bedrock]",
  "agno[anthropic]",
  "agno[azure]",
  "agno[cerebras]",
  "agno[cohere]",
  "agno[infinity]",
  "agno[google]",
  "agno[groq]",
  "agno[ibm]",
  "agno[infinity]",
  "agno[litellm]",
  "agno[meta]",
  "agno[mistral]",
  "agno[ollama]",
  "agno[openai]",
  "agno[portkey]"
]

# All tools
tools = [
  "agno[apify]",
  "agno[arxiv]",
  "agno[brave]",
  "agno[exa]",
  "agno[cartesia]",
  "agno[ddg]",
  "agno[duckdb]",
  "agno[newspaper]",
  "agno[youtube]",
  "agno[firecrawl]",
  "agno[crawl4ai]",
  "agno[github]",
  "agno[gmail]",
  "agno[googlemaps]",
  "agno[todoist]",
  "agno[matplotlib]",
  "agno[elevenlabs]",
  "agno[evm]",
  "agno[fal]",
  "agno[webex]",
  "agno[mcp]",
  "agno[browserbase]",
  "agno[agentql]",
  "agno[opencv]",
  "agno[valyu]",
#  "agno[yfinance]",  # Broken right now
  "agno[confluence]",
  "agno[oxylabs]",
  "agno[zep]",
  "agno[mem0]",
  "agno[memori]",
  "agno[google_bigquery]",
  "agno[psycopg]",
  "agno[trafilatura]",
  "agno[neo4j]",
]

# All storage
storage = [
  "agno[sql]",
  "agno[postgres]",
  "agno[sqlite]",
  "agno[gcs]",
  "agno[firestore]",
  "agno[redis]",
]

# All vector databases
vectordbs = [
  "agno[pgvector]",
  "agno[chromadb]",
  "agno[lancedb]",
  "agno[qdrant]",
  "agno[couchbase]",
  "agno[cassandra]",
  "agno[mongodb]",
  "agno[singlestore]",
  "agno[weaviate]",
  "agno[milvusdb]",
  "agno[clickhouse]",
  "agno[pinecone]",
  "agno[surrealdb]",
<<<<<<< HEAD
  "agno[cosmosdb]"
=======
  "agno[upstash]",
>>>>>>> b1a009c1
]

# All knowledge
knowledge = [
  "agno[pdf]",
  "agno[docx]",
  "agno[text]",
  "agno[csv]",
  "agno[markdown]",
  "agno[chonkie]"
]

# All embedders
embedders = [
  "agno[huggingface]"
]

# All libraries for testing
tests = [
    "agno[dev]",
    "agno[models]",
    "agno[tools]",
    "agno[storage]",
    "agno[vectordbs]",
    "agno[knowledge]",
    "agno[embedders]",
    "agno[performance]",
    "agno[cookbooks]",
    "agno[agui]",
    "twine",
    "build",
]

[project.urls]
homepage = "https://agno.com"
documentation = "https://docs.agno.com"

[build-system]
requires = ["setuptools"]
build-backend = "setuptools.build_meta"

[tool.setuptools.packages.find]
include = ["agno*"]

[tool.setuptools.package-data]
agno = ["py.typed"]
include = ["LICENSE"]

[tool.pytest.ini_options]
log_cli = true
asyncio_mode = "auto"
asyncio_default_fixture_loop_scope = "function"

[tool.ruff]
line-length = 120
target-version = "py39"
# Ignore `F401` (import violations) in all `__init__.py` files
[tool.ruff.lint.per-file-ignores]
"__init__.py" = ["F401"]

[tool.mypy]
check_untyped_defs = true
no_implicit_optional = true
warn_unused_configs = true
disable_error_code = ["override"]
plugins = ["pydantic.mypy"]
exclude = ["tests*"]

[[tool.mypy.overrides]]
module = [
  "ag_ui.*",
  "agentql.*",
  "aioboto3.*",
  "aiohttp.*",
  "aiofiles.*",
  "altair.*",
  "anthropic.*",
  "apify_client.*",
  "arxiv.*",
  "atlassian.*",
  "azure.ai.inference.*",
  "azure.core.*",
  "boto3.*",
  "botocore.*",
  "bs4.*",
  "bson.*",
  "brave.*",
  "browserbase.*",
  "cassio.*",
  "cerebras.*",
  "cerebras_cloud_sdk.*",
  "chonkie.*",
  "chromadb.*",
  "clickhouse_connect.*",
  "clip.*",
  "cohere.*",
  "crawl4ai.*",
  "daytona.*",
  "daytona_api_client.*",
  "discord.*",
  "docker.*",
  "docx.*",
  "duckdb.*",
  "ddgs.*",
  "email_validator.*",
  "e2b_code_interpreter.*",
  "eth_account.*",
  "exa_py.*",
  "fastapi.*",
  "fastembed.*",
  "fastmcp.*",
  "filetype.*",
  "firecrawl.*",
  "github.*",
  "google.*",
  "googlemaps.*",
  "google_maps_places.*",
  "google_auth_oauthlib.*",
  "googleapiclient.*",
  "googlesearch.*",
  "groq.*",
  "hexbytes.*",
  "huggingface_hub.*",
  "ibm_watsonx_ai.*",
  "imghdr.*",
  "infinity_client.*",
  "jira.*",
  "kubernetes.*",
  "lancedb.*",
  "langchain_core.*",
  "langchain.*",
  "llama_index.*",
  "llama_api_client.*",
  "linkup.*",
  "litellm.*",
  "matplotlib.*",
  "mem0.*",
  "memori.*",
  "mcp.*",
  "memory_profiler.*",
  "mistralai.*",
  "mlx_whisper.*",
  "neo4j.*",
  "nest_asyncio.*",
  "newspaper.*",
  "numpy.*",
  "ollama.*",
  "openai.*",
  "cv2.*",
  "openbb.*",
  "pandas.*",
  "pgvector.*",
  "PIL.*",
  "pinecone_text.*",
  "pinecone.*",
  "portkey_ai.*",
  "playwright.sync_api.*",
  "psycopg.*",
  "pyarrow.*",
  "pycountry.*",
  "pymongo.*",
  "pypdf.*",
  "pytz.*",
  "qdrant_client.*",
  "rapidocr_onnxruntime.*",
  "redis.*",
  "replicate.*",
  "requests.*",
  "scrapegraph_py.*",
  "sentence_transformers.*",
  "serpapi.*",
  "setuptools.*",
  "simplejson.*",
  "slack_sdk.*",
  "spider.*",
  "sqlalchemy.*",
  "starlette.*",
  "streamlit.*",
  "tantivy.*",
  "tavily.*",
  "textract.*",
  "timeout_decorator.*",
  "tiktoken.*",
  "torch.*",
  "todoist_api_python.*",
  "tweepy.*",
  "twilio.*",
  "tzlocal.*",
  "upstash_vector.*",
  "urllib3.*",
  "uvicorn.*",
  "valyu.*",
  "vertexai.*",
  "voyageai.*",
  "weaviate.*",
  "web3.*",
  "webexpythonsdk.*",
  "wikipedia.*",
  "yaml.*",
  "yfinance.*",
  "youtube_transcript_api.*",
  "couchbase.*",
  "acouchbase.*",
  "zep_cloud.*",
  "oxylabs.*",
  "surrealdb.*",
  "trafilatura.*"
]
ignore_missing_imports = true<|MERGE_RESOLUTION|>--- conflicted
+++ resolved
@@ -145,11 +145,8 @@
 clickhouse = ["clickhouse-connect"]
 pinecone = ["pinecone==5.4.2"]
 surrealdb = ["surrealdb>=1.0.4"]
-<<<<<<< HEAD
 cosmosdb = ["azure-cosmos>=4.3.0", "azure-core>=1.26.0"]
-=======
 upstash = ["upstash-vector"]
->>>>>>> b1a009c1
 
 # Dependencies for Knowledge
 pdf = ["pypdf", "rapidocr_onnxruntime"]
@@ -265,11 +262,8 @@
   "agno[clickhouse]",
   "agno[pinecone]",
   "agno[surrealdb]",
-<<<<<<< HEAD
   "agno[cosmosdb]"
-=======
   "agno[upstash]",
->>>>>>> b1a009c1
 ]
 
 # All knowledge
